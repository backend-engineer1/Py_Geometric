from .karate import KarateClub
from .tu_dataset import TUDataset
from .gnn_benchmark_dataset import GNNBenchmarkDataset
from .planetoid import Planetoid
from .citation_full import CitationFull, CoraFull
from .coauthor import Coauthor
from .amazon import Amazon
from .ppi import PPI
from .reddit import Reddit
from .flickr import Flickr
from .yelp import Yelp
from .qm7 import QM7b
from .qm9 import QM9
from .zinc import ZINC
from .molecule_net import MoleculeNet
from .entities import Entities
from .ged_dataset import GEDDataset
from .mnist_superpixels import MNISTSuperpixels
from .faust import FAUST
from .dynamic_faust import DynamicFAUST
from .shapenet import ShapeNet
from .modelnet import ModelNet
from .coma import CoMA
from .shrec2016 import SHREC2016
from .tosca import TOSCA
from .pcpnet_dataset import PCPNetDataset
from .s3dis import S3DIS
from .geometry import GeometricShapes
from .bitcoin_otc import BitcoinOTC
from .icews import ICEWS18
from .gdelt import GDELT
from .willow_object_class import WILLOWObjectClass
from .dbp15k import DBP15K
from .pascal import PascalVOCKeypoints
from .pascal_pf import PascalPF
from .snap_dataset import SNAPDataset
from .suite_sparse import SuiteSparseMatrixCollection
from .particle import TrackMLParticleTrackingDataset
from .aminer import AMiner
from .word_net import WordNet18
from .wikics import WikiCS
from .webkb import WebKB
<<<<<<< HEAD
from .jodie import JODIEDataset
=======
from .wikipedia_network import WikipediaNetwork
from .actor import Actor
>>>>>>> a0dbc603

__all__ = [
    'KarateClub',
    'TUDataset',
    'GNNBenchmarkDataset',
    'Planetoid',
    'CitationFull',
    'CoraFull',
    'Coauthor',
    'Amazon',
    'PPI',
    'Reddit',
    'Flickr',
    'Yelp',
    'QM7b',
    'QM9',
    'ZINC',
    'MoleculeNet',
    'Entities',
    'GEDDataset',
    'MNISTSuperpixels',
    'FAUST',
    'DynamicFAUST',
    'ShapeNet',
    'ModelNet',
    'CoMA',
    'SHREC2016',
    'TOSCA',
    'PCPNetDataset',
    'S3DIS',
    'GeometricShapes',
    'BitcoinOTC',
    'ICEWS18',
    'GDELT',
    'DBP15K',
    'WILLOWObjectClass',
    'PascalVOCKeypoints',
    'PascalPF',
    'SNAPDataset',
    'SuiteSparseMatrixCollection',
    'TrackMLParticleTrackingDataset',
    'AMiner',
    'WordNet18',
    'WikiCS',
    'WebKB',
<<<<<<< HEAD
    'JODIEDataset',
]
=======
    'WikipediaNetwork',
    'Actor',
]

classes = __all__
>>>>>>> a0dbc603
<|MERGE_RESOLUTION|>--- conflicted
+++ resolved
@@ -40,12 +40,9 @@
 from .word_net import WordNet18
 from .wikics import WikiCS
 from .webkb import WebKB
-<<<<<<< HEAD
-from .jodie import JODIEDataset
-=======
 from .wikipedia_network import WikipediaNetwork
 from .actor import Actor
->>>>>>> a0dbc603
+from .jodie import JODIEDataset
 
 __all__ = [
     'KarateClub',
@@ -91,13 +88,9 @@
     'WordNet18',
     'WikiCS',
     'WebKB',
-<<<<<<< HEAD
+    'WikipediaNetwork',
+    'Actor',
     'JODIEDataset',
 ]
-=======
-    'WikipediaNetwork',
-    'Actor',
-]
 
-classes = __all__
->>>>>>> a0dbc603
+classes = __all__