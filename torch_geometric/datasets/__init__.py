--- conflicted
+++ resolved
@@ -13,12 +13,9 @@
 from .shapenet import ShapeNet
 from .modelnet import ModelNet
 from .coma import CoMA
-<<<<<<< HEAD
 from .pcpnet_dataset import PCPNetDataset
-=======
 from .geometry import GeometricShapes
 
->>>>>>> 16a2c75c
 __all__ = [
     'KarateClub',
     'TUDataset',
@@ -35,9 +32,6 @@
     'ShapeNet',
     'ModelNet',
     'CoMA',
-<<<<<<< HEAD
     'PCPNetDataset'
-=======
     'GeometricShapes',
->>>>>>> 16a2c75c
 ]